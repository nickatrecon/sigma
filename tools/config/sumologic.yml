--- conflicted
+++ resolved
@@ -111,13 +111,6 @@
     service: bits-client
     conditions:
       EventChannel: 'Microsoft-Windows-Bits-Client/Operational'
-<<<<<<< HEAD
-  windows-security-mitigations-kernel:
-    product: windows
-    service: security-mitigations-kernel
-    conditions:
-      EventChannel: 'Microsoft-Windows-Security-Mitigations/Kernel Mode'
-=======
   windows-security-mitigations:
     product: windows
     service: security-mitigations
@@ -125,7 +118,6 @@
       EventChannel:
         - 'Microsoft-Windows-Security-Mitigations/Kernel Mode'
         - 'Microsoft-Windows-Security-Mitigations/User Mode'
->>>>>>> 7553a98b
   apache:
     service: apache
     index: WEBSERVER
