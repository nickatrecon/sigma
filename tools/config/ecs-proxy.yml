--- conflicted
+++ resolved
@@ -3,54 +3,15 @@
 backends:
   - es-qs
   - es-dsl
-<<<<<<< HEAD
   - es-rule
-=======
-  - elasticsearch-rule
->>>>>>> e8b956f5
+  - corelight_elasticsearch-rule
   - kibana
   - xpack-watcher
   - elastalert
   - elastalert-dsl
-<<<<<<< HEAD
   - ee-outliers
-logsources:
-  proxy:
-    category: proxy
-    index: filebeat-*
-=======
-# logsources:
-  # proxy:
-    # category: proxy
-    # index:
-      # - "filebeat-*"
-      # - "*ecs-*"
-  #zeek-category-proxy:
-  #  category: proxy
-  #  rewrite:
-  #      product: zeek
-  #      service: http
-  #zeek-category-webserver:
-  #  category: webserver
-  #  conditions:
-  #    event.dataset: http
-  #  rewrite:
-  #      product: zeek
-  #      service: http
-  # zeek-http:
-  #   product: zeek
-  #   service: http
-  #   conditions:
-  #     event.dataset: http
-  # zeek-http2:
-  #   product: zeek
-  #   service: http2
-  #   conditions:
-  #     event.dataset: http2
 defaultindex:
   - filebeat-*
-# logsourcemerging: or
->>>>>>> e8b956f5
 fieldmappings:
   # All Logs Applied Mapping & Taxonomy
   dst:
@@ -83,11 +44,6 @@
   cs-method: http.request.method
   cs-referrer: http.request.referrer
   cs-version: http.version
-<<<<<<< HEAD
-  r-dns: url.domain
-  sc-status: http.response.status_code
-  sc-bytes: http.response.body.bytes
-=======
   r-dns:
     - destination.domain
     - url.domain
@@ -263,5 +219,4 @@
   trans_depth: http.trans_depth
   uri_vars: http.uri_vars
   username: source.user.name
-  version: http.version
->>>>>>> e8b956f5
+  version: http.version