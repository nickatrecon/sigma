--- conflicted
+++ resolved
@@ -103,13 +103,6 @@
     service: bits-client
     conditions:
       Channel: 'Microsoft-Windows-Bits-Client/Operational'
-<<<<<<< HEAD
-  windows-security-mitigations-kernel:
-    product: windows
-    service: security-mitigations-kernel
-    conditions:
-      Channel: 'Microsoft-Windows-Security-Mitigations/Kernel Mode'
-=======
   windows-security-mitigations:
     product: windows
     service: security-mitigations
@@ -117,5 +110,4 @@
       Channel:
         - 'Microsoft-Windows-Security-Mitigations/Kernel Mode'
         - 'Microsoft-Windows-Security-Mitigations/User Mode'
->>>>>>> 7553a98b
 defaultindex: logstash-*