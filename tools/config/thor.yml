--- conflicted
+++ resolved
@@ -385,20 +385,12 @@
     service: bits-client
     sources:
       - 'WinEventLog:Microsoft-Windows-Bits-Client/Operational'
-<<<<<<< HEAD
-  windows-security-mitigations-kernel:
-    product: windows
-    service: security-mitigations-kernel
-    sources:
-      - 'WinEventLog:Microsoft-Windows-Security-Mitigations/Kernel Mode'
-=======
   windows-security-mitigations:
     product: windows
     service: security-mitigations
     sources:
       - 'WinEventLog:Microsoft-Windows-Security-Mitigations/Kernel Mode'
       - 'WinEventLog:Microsoft-Windows-Security-Mitigations/User Mode'
->>>>>>> 7553a98b
   apache:
     category: webserver
     sources:
