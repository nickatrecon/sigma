--- conflicted
+++ resolved
@@ -51,11 +51,8 @@
             - 'C:\Windows\System32\SrTasks.exe'
             - 'C:\Windows\System32\dllhost.exe'
             - 'C:\Windows\System32\DeviceCensus.exe'
-<<<<<<< HEAD
             - 'C:\Windows\System32\MpSigStub.exe'
-=======
             - 'C:\Windows\UUS\amd64\MoUsoCoreWorker.exe'
->>>>>>> c6961369
     filter_system:
         Image: 'System'
     filter_Keybase:
