--- conflicted
+++ resolved
@@ -11,11 +11,7 @@
     - https://docs.microsoft.com/en-us/sysinternals/downloads/autoruns
     - https://gist.github.com/GlebSukhodolskiy/0fc5fa5f482903064b448890db1eaf9d # a list with registry keys
 date: 2019/10/25
-<<<<<<< HEAD
 modified: 2022/01/15
-=======
-modified: 2022/01/13
->>>>>>> 926b9c96
 logsource:
     category: registry_event
     product: windows
