--- conflicted
+++ resolved
@@ -7,11 +7,7 @@
     - https://attack.mitre.org/techniques/T1546/015/
 author: Maxime Thiebaut (@0xThiebaut), oscd.community, Cédric Hien
 date: 2020/04/14
-<<<<<<< HEAD
 modified: 2021/12/21
-=======
-modified: 2021/12/19
->>>>>>> a471b4ea
 tags:
     - attack.persistence
     - attack.t1546.015
@@ -52,16 +48,13 @@
         Image|contains|all:
             - 'C:\ProgramData\Microsoft\Windows Defender\Platform\'
             - '\MsMpEng.exe'
-<<<<<<< HEAD
     filter_nvidia:
         Details|contains:
             - '\FileRepository\nvmdi.inf'
-=======
     filter_edge:
         Image|contains|all:
             - 'C:\Program Files (x86)\Microsoft\EdgeUpdate\Install\{'
             - '\setup.exe'
->>>>>>> a471b4ea
     condition: selection and not 1 of filter*
 falsepositives:
     - Some installed utilities (i.e. OneDrive) may serve new COM objects at user-level
