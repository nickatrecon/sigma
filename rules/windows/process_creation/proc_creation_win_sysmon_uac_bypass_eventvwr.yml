title: UAC Bypass via Event Viewer
id: be344333-921d-4c4d-8bb8-e584cf584780
related:
    - id: 7c81fec3-1c1d-43b0-996a-46753041b1b6
      type: derived
status: test
description: Detects UAC bypass method using Windows event viewer
references:
    - https://enigma0x3.net/2016/08/15/fileless-uac-bypass-using-eventvwr-exe-and-registry-hijacking/
    - https://www.hybrid-analysis.com/sample/e122bc8bf291f15cab182a5d2d27b8db1e7019e4e96bb5cdbd1dfe7446f3f51f?environmentId=100
author: Florian Roth
date: 2017/03/19
<<<<<<< HEAD
modified: 2021/09/28
=======
modified: 2022/10/09
>>>>>>> cb73e972
tags:
    - attack.defense_evasion
    - attack.privilege_escalation
    - attack.t1548.002
    - car.2019-04-001
logsource:
    category: process_creation
    product: windows
detection:
    methprocess:
        ParentImage|endswith: '\eventvwr.exe'
    filterprocess:
        Image|endswith:
            - '\mmc.exe'
            - ':\Windows\SysWOW64\WerFault.exe'
            - ':\Windows\System32\WerFault.exe'
    condition: methprocess and not filterprocess
falsepositives:
    - Unknown
level: high
fields:
    - CommandLine
    - ParentCommandLine<|MERGE_RESOLUTION|>--- conflicted
+++ resolved
@@ -10,11 +10,7 @@
     - https://www.hybrid-analysis.com/sample/e122bc8bf291f15cab182a5d2d27b8db1e7019e4e96bb5cdbd1dfe7446f3f51f?environmentId=100
 author: Florian Roth
 date: 2017/03/19
-<<<<<<< HEAD
-modified: 2021/09/28
-=======
 modified: 2022/10/09
->>>>>>> cb73e972
 tags:
     - attack.defense_evasion
     - attack.privilege_escalation
