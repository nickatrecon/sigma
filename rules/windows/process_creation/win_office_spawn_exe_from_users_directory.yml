--- conflicted
+++ resolved
@@ -25,19 +25,12 @@
             - '\POWERPNT.exe'
             - '\MSPUB.exe'
             - '\VISIO.exe'
-<<<<<<< HEAD
             # - '\OUTLOOK.EXE' too many FPs
-        Image:
-          - 'C:\users\\*.exe'
+        Image|startswith: 'C:\users\'
+        Image|endswith: '.exe'
     filter:
         Image|endswith: '\Teams.exe'
     condition: selection and not filter
-=======
-            - '\OUTLOOK.EXE'
-        Image|startswith: 'C:\users\'
-        Image|endswith: '.exe'
-    condition: selection
->>>>>>> b1b02406
 fields:
     - CommandLine
     - ParentCommandLine
