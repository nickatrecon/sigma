title: Logon Scripts (UserInitMprLogonScript)
id: 0a98a10c-685d-4ab0-bddc-b6bdd1d48458
status: test
description: Detects creation or execution of UserInitMprLogonScript persistence method
author: Tom Ueltschi (@c_APT_ure)
references:
  - https://attack.mitre.org/techniques/T1037/
date: 2019/01/12
modified: 2022/02/02
logsource:
  category: process_creation
  product: windows
detection:
  exec_selection:
    ParentImage|endswith: '\userinit.exe'
  exec_exclusion1:
    Image|endswith: 
      - '\explorer.exe'
      - '\proquota.exe'
    Image: 'explorer.exe'
  exec_exclusion2:
    CommandLine|contains:
      - 'netlogon*.bat'
      - 'UsrLogon.cmd'
  create_keywords_cli:
    CommandLine|contains: 'UserInitMprLogonScript'
<<<<<<< HEAD
  condition: ( exec_selection and 1 of exec_exclusion* ) or create_keywords_cli
=======
  condition: ( exec_selection and not 1 of exec_exclusion* ) or create_keywords_cli
>>>>>>> 0e5846ac
falsepositives:
  - exclude legitimate logon scripts
  - penetration tests, red teaming
level: high
tags:
  - attack.t1037.001
  - attack.persistence<|MERGE_RESOLUTION|>--- conflicted
+++ resolved
@@ -24,11 +24,7 @@
       - 'UsrLogon.cmd'
   create_keywords_cli:
     CommandLine|contains: 'UserInitMprLogonScript'
-<<<<<<< HEAD
-  condition: ( exec_selection and 1 of exec_exclusion* ) or create_keywords_cli
-=======
   condition: ( exec_selection and not 1 of exec_exclusion* ) or create_keywords_cli
->>>>>>> 0e5846ac
 falsepositives:
   - exclude legitimate logon scripts
   - penetration tests, red teaming
