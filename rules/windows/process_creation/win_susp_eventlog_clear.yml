--- conflicted
+++ resolved
@@ -1,23 +1,14 @@
 title: Suspicious eventlog clear or configuration using wevtutil
-<<<<<<< HEAD
+id: cc36992a-4671-4f21-a91d-6c2b72a2edf5
 description: Detects clearing or configuration of eventlogs uwing wevtutil, powershell and wmic. Might be used by ransomwares during the attack (seen by NotPetya and others)
 author: Ecco, Daniil Yugoslavskiy, oscd.community
 references:
     - https://github.com/redcanaryco/atomic-red-team/blob/master/atomics/T1070/T1070.yaml
     - https://eqllib.readthedocs.io/en/latest/analytics/5b223758-07d6-4100-9e11-238cfdd0fe97.html
-=======
-id: cc36992a-4671-4f21-a91d-6c2b72a2edf5
-description: Detects clearing or configuration of eventlogs uwing wevtutil. Might be used by ransomwares during the attack (seen by NotPetya and others)
-author: Ecco
->>>>>>> 0dd58351
 date: 2019/09/26
 modified: 2019/11/11
 tags:
-<<<<<<< HEAD
     - attack.defense_evasion
-=======
-    - attack.execution
->>>>>>> 0dd58351
     - attack.t1070
     - car.2016-04-002
 level: high
