--- conflicted
+++ resolved
@@ -1,9 +1,5 @@
 title: Suspicious Usage Of ShellExec_RundDLL
 id: d87bd452-6da1-456e-8155-7dc988157b7d
-<<<<<<< HEAD
-description: Detects suspicious usage of the ShellExec_RunDLL function to launch other commands as seen in the the raspberry-robin attack
-=======
->>>>>>> 1f8e3735
 status: experimental
 description: Detects suspicious usage of the ShellExec_rundll function to launch other commands as seen in the the raspberry-robin attack
 references:
@@ -11,12 +7,8 @@
     - https://www.microsoft.com/en-us/security/blog/2022/10/27/raspberry-robin-worm-part-of-larger-ecosystem-facilitating-pre-ransomware-activity/
 author: Nasreddine Bencherchali
 date: 2022/09/01
-<<<<<<< HEAD
-modified: 2022/10/28
-=======
 tags:
     - attack.defense_evasion
->>>>>>> 1f8e3735
 logsource:
     category: process_creation
     product: windows
@@ -35,10 +27,4 @@
     condition: all of selection_*
 falsepositives:
     - Unknown
-<<<<<<< HEAD
-level: high
-tags:
-    - attack.defense_evasion
-=======
-level: medium
->>>>>>> 1f8e3735
+level: medium