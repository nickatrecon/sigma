--- conflicted
+++ resolved
@@ -9,11 +9,7 @@
     - https://github.com/danielbohannon/Invoke-Obfuscation
 author: frack113
 date: 2022/12/27
-<<<<<<< HEAD
 modified: 2023/01/03
-=======
-modified: 2022/12/30
->>>>>>> ac631b2a
 tags:
     - attack.defense_evasion
     - attack.t1027.009
@@ -32,11 +28,8 @@
         #- ScriptBlockText|re: '\((\'(\w|-|\.)+\'\+)+\'(\w|-|\.)+\'\)' TODO: fixme
         - ScriptBlockText|re: '"(\{\d\})+"\s*-f'
         - ScriptBlockText|re: '\$\{((e|n|v)*`(e|n|v)*)+:path\}|\$\{((e|n|v)*`(e|n|v)*)+:((p|a|t|h)*`(p|a|t|h)*)+\}|\$\{env:((p|a|t|h)*`(p|a|t|h)*)+\}'
-<<<<<<< HEAD
     filter:
         - ScriptBlockText|contains: 'it will return true or false instead'  # Chocolatey install script https://github.com/chocolatey/chocolatey
-=======
->>>>>>> ac631b2a
     condition: selection
 falsepositives:
     - Unknown
