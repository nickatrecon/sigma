title: Added Rule in Windows Firewall with Advanced Security
id: cde0a575-7d3d-4a49-9817-b8004a7bf105
status: experimental
description: A rule has been modified in the Windows Firewall exception list
author: frack113
date: 2022/02/19
modified: 2022/02/22
references:
    - https://docs.microsoft.com/en-us/previous-versions/windows/it-pro/windows-server-2008-r2-and-2008/dd364427(v=ws.10)
logsource:
    product: windows
    service: firewall-as
# EventID 49xx and 50xx are not used in the rule, please don't use Windows Server 2008 R2
detection:
    selection:
        EventID: 2004
    filter_block:
        Action: 2
    filter_installations:
        - ApplicationPath|startswith: 
            - 'C:\Program Files\'
            - 'C:\Program Files (x86)\'
        - ModifyingApplication:
            - 'C:\Windows\SysWOW64\msiexec.exe'
<<<<<<< HEAD
            - 'C:\Windows\System32\svchost.exe'
    condition: selection and not block and not 1 of filter*
level: high
=======
            - 'C:\Program Files\Windows Defender\MsMpEng.exe'
    condition: selection and not 1 of filter_*
level: medium
>>>>>>> 7a2216c7
<|MERGE_RESOLUTION|>--- conflicted
+++ resolved
@@ -22,12 +22,7 @@
             - 'C:\Program Files (x86)\'
         - ModifyingApplication:
             - 'C:\Windows\SysWOW64\msiexec.exe'
-<<<<<<< HEAD
             - 'C:\Windows\System32\svchost.exe'
-    condition: selection and not block and not 1 of filter*
-level: high
-=======
             - 'C:\Program Files\Windows Defender\MsMpEng.exe'
     condition: selection and not 1 of filter_*
-level: medium
->>>>>>> 7a2216c7
+level: medium