--- conflicted
+++ resolved
@@ -13,25 +13,14 @@
   service: security
   definition: 'The advanced audit policy setting "Object Access > Audit Detailed File Share" must be configured for Success/Failure'
 detection:
-<<<<<<< HEAD
-    selection:
-        EventID: 5145
-        ShareName: \\\*\SYSVOL
-        RelativeTargetName|endswith: 'ScheduledTasks.xml'
-        Accesses|contains: 
-            - 'WriteData'
-            - '%%4417'
-    condition: selection
-=======
   selection:
     EventID: 5145
-    ShareName: \\*\SYSVOL
+    ShareName: \\\*\SYSVOL
     RelativeTargetName|endswith: 'ScheduledTasks.xml'
     Accesses|contains:
       - 'WriteData'
       - '%%4417'
   condition: selection
->>>>>>> 47d8de37
 falsepositives:
   - if the source IP is not localhost then it's super suspicious, better to monitor both local and remote changes to GPO scheduledtasks
 level: high
