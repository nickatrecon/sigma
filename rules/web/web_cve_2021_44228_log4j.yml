--- conflicted
+++ resolved
@@ -34,13 +34,10 @@
         - '${jndi:nds'
         - '${jndi:corba'
         - '${jndi:iiop'
-<<<<<<< HEAD
         - 'Reference Class Name: foo'
-=======
         - '${${env:BARFOO:-j}'
         - '${::-l}${::-d}${::-a}${::-p}'
         - '${base64:JHtqbmRp'
->>>>>>> d8613fed
     condition: keywords
 falsepositives:
     - Vulnerability scanning
