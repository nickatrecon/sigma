title: Log4j RCE CVE-2021-44228 Generic
id: 5ea8faa8-db8b-45be-89b0-151b84c82702
status: experimental
description: Detects exploitation attempt against log4j RCE vulnerability reported as CVE-2021-44228 (Log4Shell)
author: Florian Roth
date: 2021/12/10
modified: 2021/12/12
references:
    - https://www.lunasec.io/docs/blog/log4j-zero-day/
    - https://news.ycombinator.com/item?id=29504755
    - https://github.com/tangxiaofeng7/apache-log4j-poc
    - https://gist.github.com/Neo23x0/e4c8b03ff8cdf1fa63b7d15db6e3860b
    - https://github.com/YfryTchsGD/Log4jAttackSurface
    - https://twitter.com/shutingrz/status/1469255861394866177?s=21
tags:
    - attack.initial_access
    - attack.t1190
logsource:
    category: webserver
detection:
    keywords:
        - '${jndi:ldap:/'
        - '${jndi:rmi:/'
        - '${jndi:ldaps:/'
        - '${jndi:dns:/'
        - '/$%7bjndi:'
        - '%24%7bjndi:'
<<<<<<< HEAD
        - '$%7Bjndi:'
        - '%2524%257Bjndi'
        - '%2F%252524%25257Bjndi%3A'
        - '${jndi:${lower:'
        - '${::-j}${'
=======
        - '${jndi:nis'
        - '${jndi:nds'
        - '${jndi:corba'
        - '${jndi:iiop'
>>>>>>> 5da75373
    condition: keywords
falsepositives:
    - Vulnerability scanning
level: high<|MERGE_RESOLUTION|>--- conflicted
+++ resolved
@@ -25,18 +25,15 @@
         - '${jndi:dns:/'
         - '/$%7bjndi:'
         - '%24%7bjndi:'
-<<<<<<< HEAD
         - '$%7Bjndi:'
         - '%2524%257Bjndi'
         - '%2F%252524%25257Bjndi%3A'
         - '${jndi:${lower:'
         - '${::-j}${'
-=======
         - '${jndi:nis'
         - '${jndi:nds'
         - '${jndi:corba'
         - '${jndi:iiop'
->>>>>>> 5da75373
     condition: keywords
 falsepositives:
     - Vulnerability scanning
